<<<<<<< HEAD
/*
 * MIT License
 * Copyright (c) 2018 Brian T. Park, Anatoli Arkhipenko
 */

#ifndef ACE_TIME_HW_STMRTC_H
#define ACE_TIME_HW_STMRTC_H

#if ! defined(UNIX_HOST_DUINO)
#if defined(ARDUINO_ARCH_STM32)

#include <stdint.h>
#include <STM32RTC.h>

namespace ace_time {
namespace hw {

class HardwareDateTime;

/**
 * A class that reads and writes HardwareDateTime and HardwareTemperature from a
 * STM RTC chip. This class is designed to access just enough features of the
 * RTC chip to implement the ace_time::StmRtcClock class. It is not
 * meant to provide access to all the features of the RTC chip.
 
 * Requires https://github.com/stm32duino/STM32RTC
 */
class StmRtc {
  public:
    /** Constructor. */
    explicit StmRtc();
    
    /** Start RTC clock with clock source and format defined. Backwards compatible with defaults */
    /** Select RTC clock source: LSI_CLOCK, LSE_CLOCK or HSE_CLOCK */
    bool begin(const sourceClock_t clockSource = LSI_CLOCK, const hourFormat_t hourFormat = HOUR_FORMAT_24);
    
    /** Read the time into the HardwareDateTime object. */
    void readDateTime(HardwareDateTime* dateTime) const;

    /** Set the STM with the HardwareDateTime values. */
    void setDateTime(const HardwareDateTime& dateTime) const;

    bool isTimeSet() const;
    
  private:
    STM32RTC* mRtc;
};

}
}
#endif  //  #if defined(ARDUINO_ARCH_STM32)

#endif  //  #if ! defined(UNIX_HOST_DUINO)

#endif  //  #ifndef ACE_TIME_HW_STMRTC_H
=======
/*
 * MIT License
 * Copyright (c) 2020 Brian T. Park, Anatoli Arkhipenko
 */

#ifndef ACE_TIME_HW_STM_RTC_H
#define ACE_TIME_HW_STM_RTC_H

#if ! defined(EPOXY_DUINO)
#if defined(ARDUINO_ARCH_STM32)

#include <stdint.h>
#include <STM32RTC.h>

namespace ace_time {
namespace hw {

class HardwareDateTime;

/**
 * A class that reads and writes HardwareDateTime from a STM RTC chip. This
 * class is designed to access just enough features of the RTC chip to
 * implement the ace_time::StmRtcClock class. It is not meant to provide access
 * to all the features of the RTC chip.
 *
 * Requires https://github.com/stm32duino/STM32RTC
 */
class StmRtc {
  public:
    /** Constructor. */
    explicit StmRtc();

    /** Read the time into the HardwareDateTime object. */
    void readDateTime(HardwareDateTime* dateTime) const;

    /** Set the STM with the HardwareDateTime values. */
    void setDateTime(const HardwareDateTime& dateTime) const;

    /** Return true if the RTC is available and the time is set. */
    bool isTimeSet() const;

  private:
    STM32RTC* mRtc;
};

} // hw
} // ace_time

#endif //  #if defined(ARDUINO_ARCH_STM32)
#endif //  #if ! defined(EPOXY_DUINO)
#endif //  #ifndef ACE_TIME_HW_STM_RTC_H
>>>>>>> 1c9f0e2f
<|MERGE_RESOLUTION|>--- conflicted
+++ resolved
@@ -1,109 +1,51 @@
-<<<<<<< HEAD
-/*
- * MIT License
- * Copyright (c) 2018 Brian T. Park, Anatoli Arkhipenko
- */
-
-#ifndef ACE_TIME_HW_STMRTC_H
-#define ACE_TIME_HW_STMRTC_H
-
-#if ! defined(UNIX_HOST_DUINO)
-#if defined(ARDUINO_ARCH_STM32)
-
-#include <stdint.h>
-#include <STM32RTC.h>
-
-namespace ace_time {
-namespace hw {
-
-class HardwareDateTime;
-
-/**
- * A class that reads and writes HardwareDateTime and HardwareTemperature from a
- * STM RTC chip. This class is designed to access just enough features of the
- * RTC chip to implement the ace_time::StmRtcClock class. It is not
- * meant to provide access to all the features of the RTC chip.
- 
- * Requires https://github.com/stm32duino/STM32RTC
- */
-class StmRtc {
-  public:
-    /** Constructor. */
-    explicit StmRtc();
-    
-    /** Start RTC clock with clock source and format defined. Backwards compatible with defaults */
-    /** Select RTC clock source: LSI_CLOCK, LSE_CLOCK or HSE_CLOCK */
-    bool begin(const sourceClock_t clockSource = LSI_CLOCK, const hourFormat_t hourFormat = HOUR_FORMAT_24);
-    
-    /** Read the time into the HardwareDateTime object. */
-    void readDateTime(HardwareDateTime* dateTime) const;
-
-    /** Set the STM with the HardwareDateTime values. */
-    void setDateTime(const HardwareDateTime& dateTime) const;
-
-    bool isTimeSet() const;
-    
-  private:
-    STM32RTC* mRtc;
-};
-
-}
-}
-#endif  //  #if defined(ARDUINO_ARCH_STM32)
-
-#endif  //  #if ! defined(UNIX_HOST_DUINO)
-
-#endif  //  #ifndef ACE_TIME_HW_STMRTC_H
-=======
-/*
- * MIT License
- * Copyright (c) 2020 Brian T. Park, Anatoli Arkhipenko
- */
-
-#ifndef ACE_TIME_HW_STM_RTC_H
-#define ACE_TIME_HW_STM_RTC_H
-
-#if ! defined(EPOXY_DUINO)
-#if defined(ARDUINO_ARCH_STM32)
-
-#include <stdint.h>
-#include <STM32RTC.h>
-
-namespace ace_time {
-namespace hw {
-
-class HardwareDateTime;
-
-/**
- * A class that reads and writes HardwareDateTime from a STM RTC chip. This
- * class is designed to access just enough features of the RTC chip to
- * implement the ace_time::StmRtcClock class. It is not meant to provide access
- * to all the features of the RTC chip.
- *
- * Requires https://github.com/stm32duino/STM32RTC
- */
-class StmRtc {
-  public:
-    /** Constructor. */
-    explicit StmRtc();
-
-    /** Read the time into the HardwareDateTime object. */
-    void readDateTime(HardwareDateTime* dateTime) const;
-
-    /** Set the STM with the HardwareDateTime values. */
-    void setDateTime(const HardwareDateTime& dateTime) const;
-
-    /** Return true if the RTC is available and the time is set. */
-    bool isTimeSet() const;
-
-  private:
-    STM32RTC* mRtc;
-};
-
-} // hw
-} // ace_time
-
-#endif //  #if defined(ARDUINO_ARCH_STM32)
-#endif //  #if ! defined(EPOXY_DUINO)
-#endif //  #ifndef ACE_TIME_HW_STM_RTC_H
->>>>>>> 1c9f0e2f
+/*
+ * MIT License
+ * Copyright (c) 2020 Brian T. Park, Anatoli Arkhipenko
+ */
+
+#ifndef ACE_TIME_HW_STM_RTC_H
+#define ACE_TIME_HW_STM_RTC_H
+
+#if ! defined(EPOXY_DUINO)
+#if defined(ARDUINO_ARCH_STM32)
+
+#include <stdint.h>
+#include <STM32RTC.h>
+
+namespace ace_time {
+namespace hw {
+
+class HardwareDateTime;
+
+/**
+ * A class that reads and writes HardwareDateTime from a STM RTC chip. This
+ * class is designed to access just enough features of the RTC chip to
+ * implement the ace_time::StmRtcClock class. It is not meant to provide access
+ * to all the features of the RTC chip.
+ *
+ * Requires https://github.com/stm32duino/STM32RTC
+ */
+class StmRtc {
+  public:
+    /** Constructor. */
+    explicit StmRtc();
+
+    /** Read the time into the HardwareDateTime object. */
+    void readDateTime(HardwareDateTime* dateTime) const;
+
+    /** Set the STM with the HardwareDateTime values. */
+    void setDateTime(const HardwareDateTime& dateTime) const;
+
+    /** Return true if the RTC is available and the time is set. */
+    bool isTimeSet() const;
+
+  private:
+    STM32RTC* mRtc;
+};
+
+} // hw
+} // ace_time
+
+#endif //  #if defined(ARDUINO_ARCH_STM32)
+#endif //  #if ! defined(EPOXY_DUINO)
+#endif //  #ifndef ACE_TIME_HW_STM_RTC_H